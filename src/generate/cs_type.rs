--- conflicted
+++ resolved
@@ -780,13 +780,9 @@
                             readonly: f_type.is_constant(),
                             value: Some(def_value),
                             const_expr: true,
-<<<<<<< HEAD
-                            brief_comment: Some(format!("Field {f_name} offset 0x{f_offset:x} size 0x{f_size:x}")),
-=======
                             brief_comment: Some(format!(
                                 "Field {f_name} offset 0x{f_offset:x} size 0x{f_size:x}"
                             )),
->>>>>>> 849d7f7e
                         };
 
                         cpp_type
@@ -794,12 +790,8 @@
                             .push(CppMember::FieldDecl(field_decl).into());
                     }
                 }
-<<<<<<< HEAD
-            } else { // non const field
-=======
             } else {
                 // non const field
->>>>>>> 849d7f7e
                 // instance field access on ref types is special
                 let is_instance = !f_type.is_static() && !f_type.is_constant();
                 let declaring_is_ref = !t.is_value_type() && !t.is_enum_type();
@@ -834,18 +826,11 @@
                     )
                     }
                     false => {
-<<<<<<< HEAD
-                        match !f_type.valuetype && declaring_is_ref { // ref type field write on a ref type
-                            true => {
-                                format!("il2cpp_functions::gc_wbarrier_set_field(this, &{field_access}, static_cast<void*>({setter_var_name}));")
-                            },
-=======
                         match !f_type.valuetype && declaring_is_ref {
                             // ref type field write on a ref type
                             true => {
                                 format!("il2cpp_functions::gc_wbarrier_set_field(this, &{field_access}, static_cast<void*>({setter_var_name}));")
                             }
->>>>>>> 849d7f7e
                             false => {
                                 format!("{field_access} = {setter_var_name};")
                             }
@@ -863,10 +848,6 @@
                             false => Some(t),
                         });
 
-<<<<<<< HEAD
-
-=======
->>>>>>> 849d7f7e
                 let (getter_name, setter_name) = match is_instance {
                     true => (
                         format!("__get_{}", f_cpp_name),
@@ -1003,37 +984,15 @@
                             getter: getter_decl.cpp_name.clone().into(),
                             setter: setter_decl.cpp_name.clone().into(),
                             indexable: false,
-<<<<<<< HEAD
-                            brief_comment: Some(format!("Field {f_name}, offset 0x{f_offset:x}, size 0x{f_size:x} ")),
-=======
                             brief_comment: Some(format!(
                                 "Field {f_name}, offset 0x{f_offset:x}, size 0x{f_size:x} "
                             )),
->>>>>>> 849d7f7e
                         };
 
                         cpp_type
                             .declarations
                             .push(CppMember::Property(prop_decl).into());
                     }
-<<<<<<< HEAD
-
-                    // instance fields get collected into a vector so we can do our union shenanigans for fields with offsets that bleed into other fields
-                    instance_field_decls.push(
-                        CppFieldDecl {
-                            cpp_name: cordl_field_name,
-                            field_ty: field_ty_cpp_name.clone(),
-                            field_offset: f_offset,
-                            field_size: f_size,
-                            instance: !f_type.is_static() && !f_type.is_constant(),
-                            brief_comment: Some(format!("Field {f_name}, offset 0x{f_offset:x}, size 0x{f_size:x} ")),
-                            readonly: false,
-                            const_expr: false,
-                            value: def_value
-                        }
-                    );
-=======
->>>>>>> 849d7f7e
                 }
 
                 // only push accessors if declaring ref type, or if static field
@@ -1092,40 +1051,6 @@
             }
         }
 
-<<<<<<< HEAD
-        // oh no! the fields are unionizing! don't tell elon musk!
-        Self::unionize_fields(instance_field_decls)
-            .into_iter()
-            .for_each(|member| cpp_type.declarations.push(member.into()));
-
-    }
-
-    fn field_collision_check(
-        instance_fields: &[CppFieldDecl],
-    ) -> bool {
-        let mut next_offset = 0;
-        return instance_fields
-            .iter()
-            .sorted_by(|a, b| a.field_offset.cmp(&b.field_offset))
-            .any(|field| {
-                if field.field_offset < next_offset {
-                    true
-                } else {
-                    next_offset = field.field_offset + field.field_size;
-                    false
-                }
-            });
-    }
-
-    fn unionize_fields(
-        instance_fields: Vec<CppFieldDecl>,
-    ) -> Vec<CppMember> {
-        if !Self::field_collision_check(&instance_fields) {
-            return instance_fields
-                .into_iter()
-                .map(CppMember::FieldDecl)
-                .collect_vec()
-=======
         let mut offset_iter = offsets.iter();
 
         let instance_field_decls = t
@@ -1214,17 +1139,12 @@
                 .into_iter()
                 .map(|d| CppMember::FieldDecl(d.cpp_field))
                 .collect_vec();
->>>>>>> 849d7f7e
         }
 
         // TODO: actually create the CppNestedUnions and CppNestedStructs where things are unionized
         instance_fields
             .into_iter()
-<<<<<<< HEAD
-            .map(CppMember::FieldDecl)
-=======
             .map(|d| CppMember::FieldDecl(d.cpp_field))
->>>>>>> 849d7f7e
             .collect_vec()
     }
 
@@ -1724,13 +1644,7 @@
             .declarations
             .push(CppMember::NestedStruct(nested_struct).into());
 
-<<<<<<< HEAD
-        let operator_body = format!(
-            "return static_cast<{unwrapped_name}>(this->value__);"
-        );
-=======
         let operator_body = format!("return static_cast<{unwrapped_name}>(this->value__);");
->>>>>>> 849d7f7e
         let operator_decl = CppMethodDecl {
             cpp_name: Default::default(),
             instance: true,
