--- conflicted
+++ resolved
@@ -935,15 +935,10 @@
         let cpp_type = self.get_mut_cpp_type();
         let cpp_name = cpp_type.cpp_name().clone();
 
-<<<<<<< HEAD
-        // Skip if System.ValueType
-        if cpp_type.namespace() == "System" && (cpp_type.cpp_name() == "ValueType" || cpp_type.cpp_name() == "Enum") {
-=======
         // Skip if System.ValueType or System.Enum
         if cpp_type.namespace() == "System"
             && (cpp_type.cpp_name() == "ValueType" || cpp_type.cpp_name() == "Enum")
         {
->>>>>>> 06e7701b
             return;
         }
 
